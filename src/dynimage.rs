use std::old_io;
use std::iter;
use std::ascii::OwnedAsciiExt;

<<<<<<< HEAD
use bmp;
=======
#[cfg(feature = "ppm")]
>>>>>>> 3589b613
use ppm;
#[cfg(feature = "gif")]
use gif;
#[cfg(feature = "webp")]
use webp;
#[cfg(feature = "jpeg")]
use jpeg;
#[cfg(feature = "png")]
use png;
#[cfg(feature = "tiff")]
use tiff;
#[cfg(feature = "tga")]
use tga;

use color;
use buffer::{ImageBuffer, ConvertBuffer, Pixel, GrayImage, GrayAlphaImage, RgbImage, RgbaImage};
use imageops;
use image;
use image:: {
    GenericImage,
    ImageDecoder,
    ImageResult,
    ImageFormat,
};

use image::DecodingResult::{U8};

/// A Dynamic Image
pub enum DynamicImage {
    /// Each pixel in this image is 8-bit Luma
    ImageLuma8(GrayImage),

    /// Each pixel in this image is 8-bit Luma with alpha
    ImageLumaA8(GrayAlphaImage),

    /// Each pixel in this image is 8-bit Rgb
    ImageRgb8(RgbImage),

    /// Each pixel in this image is 8-bit Rgb with alpha
    ImageRgba8(RgbaImage),
}

macro_rules! dynamic_map(
        ($dynimage: expr, ref $image: ident => $action: expr) => (
                match $dynimage {
                        DynamicImage::ImageLuma8(ref $image) => DynamicImage::ImageLuma8($action),
                        DynamicImage::ImageLumaA8(ref $image) => DynamicImage::ImageLumaA8($action),
                        DynamicImage::ImageRgb8(ref $image) => DynamicImage::ImageRgb8($action),
                        DynamicImage::ImageRgba8(ref $image) => DynamicImage::ImageRgba8($action),
                }
        );

        ($dynimage: expr, ref mut $image: ident => $action: expr) => (
                match $dynimage {
                        DynamicImage::ImageLuma8(ref mut $image) => DynamicImage::ImageLuma8($action),
                        DynamicImage::ImageLumaA8(ref mut $image) => DynamicImage::ImageLumaA8($action),
                        DynamicImage::ImageRgb8(ref mut $image) => DynamicImage::ImageRgb8($action),
                        DynamicImage::ImageRgba8(ref mut $image) => DynamicImage::ImageRgba8($action),
                }
        );

        ($dynimage: expr, ref $image: ident -> $action: expr) => (
                match $dynimage {
                        DynamicImage::ImageLuma8(ref $image) => $action,
                        DynamicImage::ImageLumaA8(ref $image) => $action,
                        DynamicImage::ImageRgb8(ref $image) => $action,
                        DynamicImage::ImageRgba8(ref $image) => $action,
                }
        );

        ($dynimage: expr, ref mut $image: ident -> $action: expr) => (
                match $dynimage {
                        DynamicImage::ImageLuma8(ref mut $image) => $action,
                        DynamicImage::ImageLumaA8(ref mut $image) => $action,
                        DynamicImage::ImageRgb8(ref mut $image) => $action,
                        DynamicImage::ImageRgba8(ref mut $image) => $action,
                }
        );
);

impl DynamicImage {
    /// Creates a dynamic image backed by a buffer of grey pixels.
    pub fn new_luma8(w: u32, h: u32) -> DynamicImage {
        DynamicImage::ImageLuma8(ImageBuffer::new(w, h))
    }

    /// Creates a dynamic image backed by a buffer of grey
    /// pixels with transparency.
    pub fn new_luma_a8(w: u32, h: u32) -> DynamicImage {
        DynamicImage::ImageLumaA8(ImageBuffer::new(w, h))
    }

    /// Creates a dynamic image backed by a buffer of RGB pixels.
    pub fn new_rgb8(w: u32, h: u32) -> DynamicImage {
        DynamicImage::ImageRgb8(ImageBuffer::new(w, h))
    }

    /// Creates a dynamic image backed by a buffer of RGBA pixels.
    pub fn new_rgba8(w: u32, h: u32) -> DynamicImage {
        DynamicImage::ImageRgba8(ImageBuffer::new(w, h))
    }

    /// Returns a copy of this image as an RGB image.
    pub fn to_rgb(&self) -> RgbImage {
        dynamic_map!(*self, ref p -> {
            p.convert()
        })
    }

    /// Returns a copy of this image as an RGBA image.
    pub fn to_rgba(&self) -> RgbaImage {
        dynamic_map!(*self, ref p -> {
            p.convert()
        })
    }

    /// Returns a copy of this image as a Luma image.
    pub fn to_luma(&self) -> GrayImage {
        dynamic_map!(*self, ref p -> {
            p.convert()
        })
    }

    /// Returns a copy of this image as a LumaA image.
    pub fn to_luma_alpha(&self) -> GrayAlphaImage {
        dynamic_map!(*self, ref p -> {
            p.convert()
        })
    }

    /// Return a cut out of this image delimited by the bounding rectangle.
    pub fn crop(&mut self,
                x: u32,
                y: u32,
                width: u32,
                height: u32) -> DynamicImage {

        dynamic_map!(*self, ref mut p => imageops::crop(p, x, y, width, height).to_image())
    }

    /// Return a reference to an 8bit RGB image
    pub fn as_rgb8(&self) -> Option<&RgbImage> {
        match *self {
            DynamicImage::ImageRgb8(ref p) => Some(p),
            _                              => None
        }
    }

    /// Return a mutable reference to an 8bit RGB image
    pub fn as_mut_rgb8(&mut self) -> Option<&mut RgbImage> {
        match *self {
            DynamicImage::ImageRgb8(ref mut p) => Some(p),
            _                                  => None
        }
    }

    /// Return a reference to an 8bit RGBA image
    pub fn as_rgba8(&self) -> Option<& RgbaImage> {
        match *self {
            DynamicImage::ImageRgba8(ref p) => Some(p),
            _                               => None
        }
    }

    /// Return a mutable reference to an 8bit RGBA image
    pub fn as_mut_rgba8(&mut self) -> Option<&mut RgbaImage> {
        match *self {
            DynamicImage::ImageRgba8(ref mut p) => Some(p),
            _                                   => None
        }
    }

    /// Return a reference to an 8bit Grayscale image
    pub fn as_luma8(& self) -> Option<& GrayImage> {
        match *self {
            DynamicImage::ImageLuma8(ref p) => Some(p),
            _                               => None
        }
    }

    /// Return a mutable reference to an 8bit Grayscale image
    pub fn as_mut_luma8(&mut self) -> Option<&mut GrayImage> {
        match *self {
            DynamicImage::ImageLuma8(ref mut p) => Some(p),
            _                                   => None
        }
    }

    /// Return a reference to an 8bit Grayscale image with an alpha channel
    pub fn as_luma_alpha8(&self) -> Option<& GrayAlphaImage> {
        match *self {
            DynamicImage::ImageLumaA8(ref p) => Some(p),
            _                                => None
        }
    }

    /// Return a mutable reference to an 8bit Grayscale image with an alpha channel
    pub fn as_mut_luma_alpha8(&mut self) -> Option<&mut GrayAlphaImage> {
        match *self {
            DynamicImage::ImageLumaA8(ref mut p) => Some(p),
            _                                    => None
        }
    }

    /// Return this image's pixels as a byte vector.
    pub fn raw_pixels(&self) -> Vec<u8> {
        image_to_bytes(self)
    }

    /// Return this image's color type.
    pub fn color(&self) -> color::ColorType {
        match *self {
            DynamicImage::ImageLuma8(_) => color::ColorType::Gray(8),
            DynamicImage::ImageLumaA8(_) => color::ColorType::GrayA(8),
            DynamicImage::ImageRgb8(_) => color::ColorType::RGB(8),
            DynamicImage::ImageRgba8(_) => color::ColorType::RGBA(8),
        }
    }

    /// Return a grayscale version of this image.
    pub fn grayscale(&self) -> DynamicImage {
        match *self {
            DynamicImage::ImageLuma8(ref p) => DynamicImage::ImageLuma8(p.clone()),
            DynamicImage::ImageLumaA8(ref p) => DynamicImage::ImageLuma8(imageops::grayscale(p)),
            DynamicImage::ImageRgb8(ref p) => DynamicImage::ImageLuma8(imageops::grayscale(p)),
            DynamicImage::ImageRgba8(ref p) => DynamicImage::ImageLuma8(imageops::grayscale(p)),
        }
    }

    /// Invert the colors of this image.
    /// This method operates inplace.
    pub fn invert(&mut self) {
        dynamic_map!(*self, ref mut p -> imageops::invert(p))
    }

    /// Resize this image using the specified filter algorithm.
    /// Returns a new image. The image's aspect ratio is preserved.
    /// ```nwidth``` and ```nheight``` are the new image's dimensions
    pub fn resize(&self,
                  nwidth: u32,
                  nheight: u32,
                  filter: imageops::FilterType) -> DynamicImage {

        let (width, height) = self.dimensions();

        let ratio  = width as f32 / height as f32;
        let nratio = nwidth as f32 / nheight as f32;

        let scale = if nratio > ratio {
            nheight as f32 / height as f32
        } else {
            nwidth as f32 / width as f32
        };

        let width2  = (width as f32 * scale) as u32;
        let height2 = (height as f32 * scale) as u32;

        self.resize_exact(width2, height2, filter)
    }

    /// Resize this image using the specified filter algorithm.
    /// Returns a new image. Does not preserve aspect ratio.
    /// ```nwidth``` and ```nheight``` are the new image's dimensions
    pub fn resize_exact(&self,
                        nwidth: u32,
                        nheight: u32,
                        filter: imageops::FilterType) -> DynamicImage {

        dynamic_map!(*self, ref p => imageops::resize(p, nwidth, nheight, filter))
    }

    /// Performs a Gaussian blur on this image.
    /// ```sigma``` is a measure of how much to blur by.
    pub fn blur(&self, sigma: f32) -> DynamicImage {
        dynamic_map!(*self, ref p => imageops::blur(p, sigma))
    }

    /// Performs an unsharpen mask on this image
    /// ```sigma``` is the amount to blur the image by.
    /// ```threshold``` is a control of how much to sharpen.
    /// see https://en.wikipedia.org/wiki/Unsharp_masking#Digital_unsharp_masking
    pub fn unsharpen(&self, sigma: f32, threshold: i32) -> DynamicImage {
        dynamic_map!(*self, ref p => imageops::unsharpen(p, sigma, threshold))
    }

    /// Filters this image with the specified 3x3 kernel.
    pub fn filter3x3(&self, kernel: &[f32]) -> DynamicImage {
        if kernel.len() != 9 {
            panic!("filter must be 3 x 3")
        }

        dynamic_map!(*self, ref p => imageops::filter3x3(p, kernel))
    }

    /// Adjust the contrast of this image.
    /// ```contrast``` is the amount to adjust the contrast by.
    /// Negative values decrease the contrast and positive values increase the contrast.
    pub fn adjust_contrast(&self, c: f32) -> DynamicImage {
        dynamic_map!(*self, ref p => imageops::contrast(p, c))
    }

    /// Brighten the pixels of this image.
    /// ```value``` is the amount to brighten each pixel by.
    /// Negative values decrease the brightness and positive values increase it.
    pub fn brighten(&self, value: i32) -> DynamicImage {
        dynamic_map!(*self, ref p => imageops::brighten(p, value))
    }

    /// Flip this image vertically
    pub fn flipv(&self) -> DynamicImage {
        dynamic_map!(*self, ref p => imageops::flip_vertical(p))
    }

    /// Flip this image horizontally
    pub fn fliph(&self) -> DynamicImage {
        dynamic_map!(*self, ref p => imageops::flip_horizontal(p))
    }

    /// Rotate this image 90 degrees clockwise.
    pub fn rotate90(&self) -> DynamicImage {
        dynamic_map!(*self, ref p => imageops::rotate90(p))
    }

    /// Rotate this image 180 degrees clockwise.
    pub fn rotate180(&self) -> DynamicImage {
        dynamic_map!(*self, ref p => imageops::rotate180(p))
    }

    /// Rotate this image 270 degrees clockwise.
    pub fn rotate270(&self) -> DynamicImage {
        dynamic_map!(*self, ref p => imageops::rotate270(p))
    }

    /// Encode this image and write it to ```w```
    pub fn save<W: Writer>(&self, w: &mut W, format: ImageFormat) -> old_io::IoResult<ImageResult<()>> {
        let bytes = self.raw_pixels();
        let (width, height) = self.dimensions();
        let color = self.color();

        let r = match format {
            #[cfg(feature = "png")]
            image::ImageFormat::PNG  => {
                let mut p = png::PNGEncoder::new(w);

                try!(p.encode(&bytes, width, height, color));
                Ok(())
            }
            #[cfg(feature = "ppm")]
            image::ImageFormat::PPM  => {
                let mut p = ppm::PPMEncoder::new(w);

                try!(p.encode(&bytes, width, height, color));
                Ok(())
            }

            #[cfg(feature = "jpeg")]
            image::ImageFormat::JPEG => {
                let mut j = jpeg::JPEGEncoder::new(w);

                try!(j.encode(&bytes, width, height, color));
                Ok(())
            }

            #[cfg(feature = "gif")]
            image::ImageFormat::GIF => {
                let mut g = gif::GIFEncoder::new(
                    self.to_rgba(), None, gif::ColorMode::Indexed(0xFF)
                );

                try!(g.encode(w));
                Ok(())
            }

            image::ImageFormat::BMP => {
                let mut b = bmp::BMPEncoder::new(self.to_rgb());

                try!(b.encode(w));
                Ok(())
            }

            _ => Err(image::ImageError::UnsupportedError(
                     format!("An encoder for {:?} is not available.", format))
                 ),
        };

        Ok(r)
    }
}

#[allow(deprecated)]
impl GenericImage for DynamicImage {
    type Pixel = color::Rgba<u8>;

    fn dimensions(&self) -> (u32, u32) {
        dynamic_map!(*self, ref p -> p.dimensions())
    }

    fn bounds(&self) -> (u32, u32, u32, u32) {
        dynamic_map!(*self, ref p -> p.bounds())
    }

    fn get_pixel(&self, x: u32, y: u32) -> color::Rgba<u8> {
        dynamic_map!(*self, ref p -> p.get_pixel(x, y).to_rgba())
    }

    fn put_pixel(&mut self, x: u32, y: u32, pixel: color::Rgba<u8>) {
        match *self {
            DynamicImage::ImageLuma8(ref mut p) => p.put_pixel(x, y, pixel.to_luma()),
            DynamicImage::ImageLumaA8(ref mut p) => p.put_pixel(x, y, pixel.to_luma_alpha()),
            DynamicImage::ImageRgb8(ref mut p) => p.put_pixel(x, y, pixel.to_rgb()),
            DynamicImage::ImageRgba8(ref mut p) => p.put_pixel(x, y, pixel),
        }
    }
    #[deprecated = "Use iterator `pixels_mut` to blend the pixels directly. "]
    fn blend_pixel(&mut self, x: u32, y: u32, pixel: color::Rgba<u8>) {
        match *self {
            DynamicImage::ImageLuma8(ref mut p) => p.blend_pixel(x, y, pixel.to_luma()),
            DynamicImage::ImageLumaA8(ref mut p) => p.blend_pixel(x, y, pixel.to_luma_alpha()),
            DynamicImage::ImageRgb8(ref mut p) => p.blend_pixel(x, y, pixel.to_rgb()),
            DynamicImage::ImageRgba8(ref mut p) => p.blend_pixel(x, y, pixel),
        }
    }

    #[deprecated = "Do not use is function: It is unimplemented!"]
    fn get_pixel_mut(&mut self, _: u32, _: u32) -> &mut color::Rgba<u8> {
        unimplemented!()
    }
}


/// Decodes an image and stores it into a dynamic image
pub fn decoder_to_image<I: ImageDecoder>(codec: I) -> ImageResult<DynamicImage> {
    let mut codec = codec;

    let color  = try!(codec.colortype());
    let buf    = try!(codec.read_image());
    let (w, h) = try!(codec.dimensions());

    let image = match (color, buf) {
        (color::ColorType::RGB(8), U8(buf)) => {
            ImageBuffer::from_raw(w, h, buf).map(|v| DynamicImage::ImageRgb8(v))
        }

        (color::ColorType::RGBA(8), U8(buf)) => {
            ImageBuffer::from_raw(w, h, buf).map(|v| DynamicImage::ImageRgba8(v))
        }

        (color::ColorType::Gray(8), U8(buf)) => {
            ImageBuffer::from_raw(w, h, buf).map(|v| DynamicImage::ImageLuma8(v))
        }

        (color::ColorType::GrayA(8), U8(buf)) => {
            ImageBuffer::from_raw(w, h, buf).map(|v| DynamicImage::ImageLumaA8(v))
        }
        (color::ColorType::Gray(bit_depth), U8(ref buf)) if bit_depth == 1 || bit_depth == 2 || bit_depth == 4 => {
            // Note: this conversion assumes that the scanlines begin on byte boundaries
            let mask = (1u8 << bit_depth as usize) - 1;
            let scaling_factor = (255)/((1 << bit_depth as usize) - 1);
            let skip = (w % 8)/bit_depth as u32;
            let row_len = w + skip;
            let p = buf
                       .iter()
                       .flat_map(|&v|
                           iter::range_step_inclusive(8i8-(bit_depth as i8), 0, -(bit_depth as i8))
                           .zip(iter::iterate(
                               v, |v| v
                           )
                       ))
                       // skip the pixels that can be neglected because scanlines should
                       // start at byte boundaries
                       .enumerate().filter(|&(i, _)| i % (row_len as usize) < (w as usize) ).map(|(_, p)| p)
                       .map(|(shift, pixel)|
                           (pixel & mask << shift as usize) >> shift as usize
                       )
                       .map(|pixel| pixel * scaling_factor)
                       .collect();
            ImageBuffer::from_raw(w, h, p).map(|buf| DynamicImage::ImageLuma8(buf))
        },
        _ => return Err(image::ImageError::UnsupportedColor(color))
    };
    match image {
        Some(image) => Ok(image),
        None => Err(image::ImageError::DimensionError)
    }
}

#[allow(deprecated)]
fn image_to_bytes(image: &DynamicImage) -> Vec<u8> {
    match *image {
        // TODO: consider transmuting
        DynamicImage::ImageLuma8(ref a) => {
            a.as_slice().iter().map(|v| *v).collect()
        }

        DynamicImage::ImageLumaA8(ref a) => {
            a.as_slice().iter().map(|v| *v).collect()
        }

        DynamicImage::ImageRgb8(ref a)  => {
            a.as_slice().iter().map(|v| *v).collect()
        }

        DynamicImage::ImageRgba8(ref a) => {
            a.as_slice().iter().map(|v| *v).collect()
        }
    }
}

/// Open the image located at the path specified.
/// The image's format is determined from the path's file extension.
pub fn open(path: &Path) -> ImageResult<DynamicImage> {
    let fin = match old_io::File::open(path) {
        Ok(f)  => f,
        Err(err) => return Err(image::ImageError::IoError(err))
    };

    let ext = path.extension_str()
                  .map_or("".to_string(), | s | s.to_string().into_ascii_lowercase());

    let format = match &ext[..] {
        "bmp" => image::ImageFormat::BMP,
        "jpg" |
        "jpeg" => image::ImageFormat::JPEG,
        "png"  => image::ImageFormat::PNG,
        "gif"  => image::ImageFormat::GIF,
        "webp" => image::ImageFormat::WEBP,
        "tif" |
        "tiff" => image::ImageFormat::TIFF,
        "tga" => image::ImageFormat::TGA,
        format => return Err(image::ImageError::UnsupportedError(format!(
            "Image format image/{:?} is not supported.",
            format
        )))
    };

    load(fin, format)
}

/// Saves the supplied buffer to a file at the path specified.
///
/// The image format is derived from the file extension. The buffer is assumed to have
/// the correct format according to the specified color type.

/// This will lead to corrupted files if the buffer contains malformed data. Currently only
/// jpeg and png files are supported.
pub fn save_buffer(path: &Path, buf: &[u8], width: u32, height: u32, color: color::ColorType) ->  old_io::IoResult<()> {
    let ref mut fout = try!(old_io::File::create(path));
    let ext = path.extension_str()
                  .map_or("".to_string(), | s | s.to_string().into_ascii_lowercase());

    match &*ext {
        #[cfg(feature = "jpeg")]
        "jpg" |
        "jpeg" => jpeg::JPEGEncoder::new(fout).encode(buf, width, height, color),
        #[cfg(feature = "png")]
        "png"  => png::PNGEncoder::new(fout).encode(buf, width, height, color),
        #[cfg(feature = "ppm")]
        "ppm"  => ppm::PPMEncoder::new(fout).encode(buf, width, height, color),
        format => Err(old_io::IoError {
            kind: old_io::InvalidInput,
            desc: "Unsupported image format.",
            detail: Some(format!(
                "Image format image/{:?} is not supported.",
                format
            ))
        })
    }
}

/// Create a new image from a Reader
pub fn load<R: Reader+Seek>(r: R, format: ImageFormat) -> ImageResult<DynamicImage> {
    match format {
<<<<<<< HEAD
        image::ImageFormat::BMP  => decoder_to_image(try!(bmp::BMPDecoder::new(r))),
=======
        #[cfg(feature = "png")]
>>>>>>> 3589b613
        image::ImageFormat::PNG  => decoder_to_image(png::PNGDecoder::new(old_io::BufferedReader::new(r))),
        #[cfg(feature = "gif")]
        image::ImageFormat::GIF  => decoder_to_image(gif::GIFDecoder::new(old_io::BufferedReader::new(r))),
        #[cfg(feature = "jpeg")]
        image::ImageFormat::JPEG => decoder_to_image(jpeg::JPEGDecoder::new(old_io::BufferedReader::new(r))),
        #[cfg(feature = "webp")]
        image::ImageFormat::WEBP => decoder_to_image(webp::WebpDecoder::new(old_io::BufferedReader::new(r))),
        #[cfg(feature = "tiff")]
        image::ImageFormat::TIFF => decoder_to_image(try!(tiff::TIFFDecoder::new(r))),
        #[cfg(feature = "tga")]
        image::ImageFormat::TGA => decoder_to_image(tga::TGADecoder::new(r)),
        _ => Err(image::ImageError::UnsupportedError(format!("A decoder for {:?} is not available.", format))),
    }
}

static MAGIC_BYTES: [(&'static [u8], ImageFormat); 7] = [
    (b"\x89PNG\r\n\x1a\n", ImageFormat::PNG),
    (&[0xff, 0xd8, 0xff], ImageFormat::JPEG),
    (b"GIF89a", ImageFormat::GIF),
    (b"GIF87a", ImageFormat::GIF),
    (b"WEBP", ImageFormat::WEBP),
    (b"MM.*", ImageFormat::TIFF),
    (b"II*.", ImageFormat::TIFF),
];

/// Create a new image from a byte slice
/// Makes an educated guess about the image format.
/// TGA is not supported by this function.
pub fn load_from_memory(buffer: &[u8]) -> ImageResult<DynamicImage> {
    let max_len = MAGIC_BYTES.iter().map(|v| v.0.len()).max().unwrap_or(0);
    let beginning = &buffer[..max_len];
    for &(signature, format) in MAGIC_BYTES.iter() {
        if beginning.starts_with(signature) {
            return load_from_memory_with_format(buffer, format)
        }
    }
    Err(image::ImageError::UnsupportedError(
        "Unsupported image format".to_string())
    )
}


/// Create a new image from a byte slice
#[inline(always)]
pub fn load_from_memory_with_format(buf: &[u8], format: ImageFormat) -> ImageResult<DynamicImage> {
    let b = old_io::BufReader::new(buf);
    load(b, format)
}

#[cfg(test)]
mod bench {
    use test;

    #[bench]
    fn bench_conversion(b: &mut test::Bencher) {
        let a = super::DynamicImage::ImageRgb8(::ImageBuffer::new(1000, 1000));
        b.iter(|| {
            a.to_luma()
        });
        b.bytes = 1000*1000*3
    }
}<|MERGE_RESOLUTION|>--- conflicted
+++ resolved
@@ -2,11 +2,9 @@
 use std::iter;
 use std::ascii::OwnedAsciiExt;
 
-<<<<<<< HEAD
+#[cfg(feature = "bmp")]
 use bmp;
-=======
 #[cfg(feature = "ppm")]
->>>>>>> 3589b613
 use ppm;
 #[cfg(feature = "gif")]
 use gif;
@@ -579,11 +577,9 @@
 /// Create a new image from a Reader
 pub fn load<R: Reader+Seek>(r: R, format: ImageFormat) -> ImageResult<DynamicImage> {
     match format {
-<<<<<<< HEAD
+        #[cfg(feature = "bmp")]
         image::ImageFormat::BMP  => decoder_to_image(try!(bmp::BMPDecoder::new(r))),
-=======
         #[cfg(feature = "png")]
->>>>>>> 3589b613
         image::ImageFormat::PNG  => decoder_to_image(png::PNGDecoder::new(old_io::BufferedReader::new(r))),
         #[cfg(feature = "gif")]
         image::ImageFormat::GIF  => decoder_to_image(gif::GIFDecoder::new(old_io::BufferedReader::new(r))),
