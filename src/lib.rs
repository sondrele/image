--- conflicted
+++ resolved
@@ -110,11 +110,9 @@
 pub mod imageops;
 
 // Image Codecs
-<<<<<<< HEAD
+#[cfg(feature = "bmp")]
 pub mod bmp;
-=======
 #[cfg(feature = "webp")]
->>>>>>> 3589b613
 pub mod webp;
 #[cfg(feature = "ppm")]
 pub mod ppm;
